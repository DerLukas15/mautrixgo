--- conflicted
+++ resolved
@@ -20,6 +20,7 @@
 var (
 	ErrNoVerificationFromDevice = errors.New("from_device field is empty")
 	ErrNoVerificationMethods    = errors.New("verification method list is empty")
+	ErrNoRelatesTo = errors.New("missing m.relates_to info")
 )
 
 // ProcessInRoomVerification is a callback that is to be called when a client receives a message
@@ -29,16 +30,13 @@
 		// nothing to do if the message is our own
 		return nil
 	}
-<<<<<<< HEAD
-
-=======
->>>>>>> 037170a2
+	if relatable, ok := evt.Content.Parsed.(event.Relatable); !ok || relatable.OptionalGetRelatesTo() == nil {
+		return ErrNoRelatesTo
+	}
+
 	switch content := evt.Content.Parsed.(type) {
 	case *event.MessageEventContent:
 		if content.MsgType == event.MsgVerificationRequest {
-			if content.RelatesTo == nil {
-				return nil
-			}
 			if content.FromDevice == "" {
 				return ErrNoVerificationFromDevice
 			}
@@ -55,7 +53,6 @@
 			mach.handleVerificationRequest(evt.Sender, newContent, evt.ID.String(), evt.RoomID)
 		}
 	case *event.VerificationStartEventContent:
-<<<<<<< HEAD
 		mach.handleVerificationStart(evt.Sender, content, content.RelatesTo.EventID.String(), 10*time.Minute, evt.RoomID)
 	case *event.VerificationReadyEventContent:
 		mach.handleInRoomVerificationReady(evt.Sender, evt.RoomID, content, content.RelatesTo.EventID.String())
@@ -66,36 +63,6 @@
 	case *event.VerificationMacEventContent:
 		mach.handleVerificationMAC(evt.Sender, content, content.RelatesTo.EventID.String())
 	case *event.VerificationCancelEventContent:
-=======
-		if content.RelatesTo == nil {
-			return errors.New("Missing relates_to information")
-		}
-		mach.handleVerificationStart(evt.Sender, content, content.RelatesTo.EventID.String(), 10*time.Minute, evt.RoomID)
-	case *event.VerificationReadyEventContent:
-		if content.RelatesTo == nil {
-			return errors.New("Missing relates_to information")
-		}
-		mach.handleInRoomVerificationReady(evt.Sender, evt.RoomID, content, content.RelatesTo.EventID.String())
-	case *event.VerificationAcceptEventContent:
-		if content.RelatesTo == nil {
-			return errors.New("Missing relates_to information")
-		}
-		mach.handleVerificationAccept(evt.Sender, content, content.RelatesTo.EventID.String())
-	case *event.VerificationKeyEventContent:
-		if content.RelatesTo == nil {
-			return errors.New("Missing relates_to information")
-		}
-		mach.handleVerificationKey(evt.Sender, content, content.RelatesTo.EventID.String())
-	case *event.VerificationMacEventContent:
-		if content.RelatesTo == nil {
-			return errors.New("Missing relates_to information")
-		}
-		mach.handleVerificationMAC(evt.Sender, content, content.RelatesTo.EventID.String())
-	case *event.VerificationCancelEventContent:
-		if content.RelatesTo == nil {
-			return errors.New("Missing relates_to information")
-		}
->>>>>>> 037170a2
 		mach.handleVerificationCancel(evt.Sender, content, content.RelatesTo.EventID.String())
 	}
 	return nil
@@ -127,18 +94,6 @@
 		return "", err
 	}
 	return resp.EventID.String(), nil
-}
-
-// SendInRoomSASVerificationReady is used to manually send an in-room SAS verification ready message to another user.
-func (mach *OlmMachine) SendInRoomSASVerificationReady(roomID id.RoomID, transactionID string) error {
-	content := &event.VerificationReadyEventContent{
-		FromDevice: mach.Client.DeviceID,
-		Methods:    []event.VerificationMethod{event.VerificationMethodSAS},
-		RelatesTo:  event.RelatesTo{Type: event.RelReference, EventID: id.EventID(transactionID)},
-	}
-
-	_, err := mach.Client.SendMessageEvent(roomID, event.InRoomVerificationReady, content)
-	return err
 }
 
 // SendInRoomSASVerificationReady is used to manually send an in-room SAS verification ready message to another user.
@@ -197,11 +152,7 @@
 		sasMethods[i] = method.Type()
 	}
 	content := &event.VerificationAcceptEventContent{
-<<<<<<< HEAD
-		RelatesTo:                 event.RelatesTo{Type: event.RelReference, EventID: id.EventID(transactionID)},
-=======
 		RelatesTo:                 &event.RelatesTo{Type: event.RelReference, EventID: id.EventID(transactionID)},
->>>>>>> 037170a2
 		Method:                    event.VerificationMethodSAS,
 		KeyAgreementProtocol:      event.KeyAgreementCurve25519HKDFSHA256,
 		Hash:                      event.VerificationHashSHA256,
